--- conflicted
+++ resolved
@@ -235,7 +235,6 @@
   defaultLimit?: number | undefined;
 }) => JSX.Element;
 
-<<<<<<< HEAD
 // Warning: (ae-missing-release-tag) "EntityAzureReadmeCard" is exported by the package, but it is missing a release tag (@alpha, @beta, @public, or @internal)
 //
 // @public (undocumented)
@@ -245,8 +244,6 @@
 
 // Warning: (ae-missing-release-tag) "Filter" is exported by the package, but it is missing a release tag (@alpha, @beta, @public, or @internal)
 //
-=======
->>>>>>> f1302ed2
 // @public (undocumented)
 export type Filter =
   | AssignedToUserFilter
