--- conflicted
+++ resolved
@@ -193,68 +193,10 @@
   }
 
   async getProductInsights(
-<<<<<<< HEAD
-    product: string,
-    group: string,
-    duration: Duration,
-    project: Maybe<string>,
+    productInsightsOptions: ProductInsightsOptions,
   ): Promise<Entity> {
-    const projectProductInsights = await this.request(
-      { product, group, duration, project },
-      {
-        id: 'project-product',
-        aggregation: [80_000, 110_000],
-        change: {
-          ratio: 0.375,
-          amount: 30_000,
-        },
-        entities: [
-          {
-            id: null, // entities with null ids will be appear as "Unlabeled" in product panels
-            aggregation: [45_000, 50_000],
-            change: {
-              ratio: 0.111,
-              amount: 5_000,
-            },
-            entities: [],
-          },
-          {
-            id: 'entity-a',
-            aggregation: [15_000, 20_000],
-            change: {
-              ratio: 0.333,
-              amount: 5_000,
-            },
-            entities: [],
-          },
-          {
-            id: 'entity-b',
-            aggregation: [20_000, 30_000],
-            change: {
-              ratio: 0.5,
-              amount: 10_000,
-            },
-            entities: [],
-          },
-          {
-            id: 'entity-c',
-            aggregation: [0, 10_000],
-            change: {
-              ratio: 10_000,
-              amount: 10_000,
-            },
-            entities: [],
-          },
-        ],
-      },
-    );
-
-    const productInsights: Entity = await this.request(
-      { product, group, duration, project },
-=======
-    productInsightsOptions: ProductInsightsOptions,
-  ): Promise<ProductCost> {
     const projectProductInsights = await this.request(productInsightsOptions, {
+      id: 'project-product',
       aggregation: [80_000, 110_000],
       change: {
         ratio: 0.375,
@@ -264,135 +206,152 @@
         {
           id: null, // entities with null ids will be appear as "Unlabeled" in product panels
           aggregation: [45_000, 50_000],
+          change: {
+            ratio: 0.111,
+            amount: 5_000,
+          },
+          entities: [],
         },
         {
           id: 'entity-a',
           aggregation: [15_000, 20_000],
+          change: {
+            ratio: 0.333,
+            amount: 5_000,
+          },
+          entities: [],
         },
         {
           id: 'entity-b',
           aggregation: [20_000, 30_000],
+          change: {
+            ratio: 0.5,
+            amount: 10_000,
+          },
+          entities: [],
+        },
+        {
+          id: 'entity-c',
+          aggregation: [0, 10_000],
+          change: {
+            ratio: 10_000,
+            amount: 10_000,
+          },
+          entities: [],
+        },
+      ],
+    });
+
+    const productInsights: Entity = await this.request(productInsightsOptions, {
+      id: 'product',
+      aggregation: [200_000, 250_000],
+      change: {
+        ratio: 0.2,
+        amount: 50_000,
+      },
+      entities: [
+        {
+          id: null, // entities with null ids will be appear as "Unlabeled" in product panels
+          aggregation: [36_000, 42_000],
+          change: {
+            ratio: 0.1666,
+            amount: 6_000,
+          },
+          entities: [],
+        },
+        {
+          id: 'entity-a',
+          aggregation: [15_000, 20_000],
+          change: {
+            ratio: -0.33333333,
+            amount: 5_000,
+          },
+          entities: [],
+        },
+        {
+          id: 'entity-b',
+          aggregation: [20_000, 30_000],
+          change: {
+            ratio: 0.5,
+            amount: 10_000,
+          },
+          entities: [],
+        },
+        {
+          id: 'entity-c',
+          aggregation: [18_000, 25_000],
+          change: {
+            ratio: 0.38,
+            amount: 7_000,
+          },
+          entities: [],
+        },
+        {
+          id: 'entity-d',
+          aggregation: [15_000, 30_000],
+          change: {
+            ratio: 1,
+            amount: 15_000,
+          },
+          entities: [],
         },
         {
           id: 'entity-e',
           aggregation: [0, 10_000],
+          entities: [],
+          change: {
+            ratio: 10_000,
+            amount: 10_000,
+          },
+        },
+        {
+          id: 'entity-f',
+          aggregation: [17_000, 19_000],
+          change: {
+            ratio: 0.118,
+            amount: 2_000,
+          },
+          entities: [],
+        },
+        {
+          id: 'entity-g',
+          aggregation: [80_000, 60_000],
+          change: {
+            ratio: -0.25,
+            amount: -20_000,
+          },
+          entities: [
+            {
+              id: 'vCPU Time Batch Belgium',
+              aggregation: [15_000, 15_000],
+              change: {
+                ratio: 0,
+                amount: 0,
+              },
+              entities: [],
+            },
+            {
+              id: 'RAM Time Belgium',
+              aggregation: [15_000, 30_000],
+              change: {
+                ratio: 1,
+                amount: 15_000,
+              },
+              entities: [],
+            },
+            {
+              id: 'Local Disk Time PD Standard Belgium',
+              aggregation: [50_000, 15_000],
+              change: {
+                ratio: -0.7,
+                amount: -35_000,
+              },
+              entities: [],
+            },
+          ],
         },
       ],
     });
-    const productInsights: ProductCost = await this.request(
-      productInsightsOptions,
->>>>>>> 78c67928
-      {
-        id: 'product',
-        aggregation: [200_000, 250_000],
-        change: {
-          ratio: 0.2,
-          amount: 50_000,
-        },
-        entities: [
-          {
-            id: null, // entities with null ids will be appear as "Unlabeled" in product panels
-            aggregation: [36_000, 42_000],
-            change: {
-              ratio: 0.1666,
-              amount: 6_000,
-            },
-            entities: [],
-          },
-          {
-            id: 'entity-a',
-            aggregation: [15_000, 20_000],
-            change: {
-              ratio: -0.33333333,
-              amount: 5_000,
-            },
-            entities: [],
-          },
-          {
-            id: 'entity-b',
-            aggregation: [20_000, 30_000],
-            change: {
-              ratio: 0.5,
-              amount: 10_000,
-            },
-            entities: [],
-          },
-          {
-            id: 'entity-c',
-            aggregation: [18_000, 25_000],
-            change: {
-              ratio: 0.38,
-              amount: 7_000,
-            },
-            entities: [],
-          },
-          {
-            id: 'entity-d',
-            aggregation: [15_000, 30_000],
-            change: {
-              ratio: 1,
-              amount: 15_000,
-            },
-            entities: [],
-          },
-          {
-            id: 'entity-e',
-            aggregation: [0, 10_000],
-            entities: [],
-            change: {
-              ratio: 10_000,
-              amount: 10_000,
-            },
-          },
-          {
-            id: 'entity-f',
-            aggregation: [17_000, 19_000],
-            change: {
-              ratio: 0.118,
-              amount: 2_000,
-            },
-            entities: [],
-          },
-          {
-            id: 'entity-g',
-            aggregation: [80_000, 60_000],
-            change: {
-              ratio: -0.25,
-              amount: -20_000,
-            },
-            entities: [
-              {
-                id: 'vCPU Time Batch Belgium',
-                aggregation: [15_000, 15_000],
-                change: {
-                  ratio: 0,
-                  amount: 0,
-                },
-                entities: [],
-              },
-              {
-                id: 'RAM Time Belgium',
-                aggregation: [15_000, 30_000],
-                change: {
-                  ratio: 1,
-                  amount: 15_000,
-                },
-                entities: [],
-              },
-              {
-                id: 'Local Disk Time PD Standard Belgium',
-                aggregation: [50_000, 15_000],
-                change: {
-                  ratio: -0.7,
-                  amount: -35_000,
-                },
-                entities: [],
-              },
-            ],
-          },
-        ],
-      },
-    );
 
     return productInsightsOptions.project
       ? projectProductInsights
