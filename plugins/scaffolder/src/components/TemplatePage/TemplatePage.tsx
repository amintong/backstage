--- conflicted
+++ resolved
@@ -31,10 +31,7 @@
 import { LinearProgress } from '@material-ui/core';
 import { IChangeEvent } from '@rjsf/core';
 import React, { useState, useCallback } from 'react';
-<<<<<<< HEAD
-=======
 import { generatePath, Navigate } from 'react-router';
->>>>>>> 9be24ddf
 import { useParams } from 'react-router-dom';
 import { useAsync } from 'react-use';
 import { scaffolderApiRef } from '../../api';
@@ -112,35 +109,6 @@
         entities: [createdEntity],
       } = await catalogApi.addLocation({ target: job.metadata.catalogInfoUrl });
 
-<<<<<<< HEAD
-  const handleCreateComplete = useCallback(
-    async (job: Job) => {
-      const target = job.metadata.remoteUrl?.replace(
-        /\.git$/,
-        // TODO(Rugvip): This is not the location we want. As part of scaffodler v2 we
-        //               want this to be more flexible, but before that we might want
-        //               to update all templates to use catalog-info.yaml instead.
-        '/blob/master/component-info.yaml',
-      );
-
-      if (!target) {
-        errorApi.post(
-          new Error(
-            `Failed to find component-info.yaml file in ${job.metadata.remoteUrl}.`,
-          ),
-        );
-        return;
-      }
-
-      const {
-        entities: [createdEntity],
-      } = await catalogApi.addLocation({ target });
-
-      setEntity((createdEntity as any) as TemplateEntityV1alpha1);
-    },
-    [catalogApi, setEntity, errorApi],
-  );
-=======
       const resolvedPath = generatePath(
         `/catalog/${entityRoute.path}`,
         entityRouteParams(createdEntity),
@@ -165,7 +133,6 @@
       errorApi.post(e);
     }
   };
->>>>>>> 9be24ddf
 
   if (!loading && !template) {
     errorApi.post(new Error('Template was not found.'));
