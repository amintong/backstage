## API Report File for "@backstage/canon"

> Do not edit this file. It is a report generated by [API Extractor](https://api-extractor.com/).

```ts
/// <reference types="react" />

import { Field as Field_2 } from '@base-ui-components/react/field';
import { ForwardRefExoticComponent } from 'react';
import { Input as Input_2 } from '@base-ui-components/react/input';
import { default as React_2 } from 'react';
import * as React_3 from 'react';
import { RefAttributes } from 'react';

// @public (undocumented)
export type AlignItems = 'stretch' | 'start' | 'center' | 'end';

// @public (undocumented)
export type AsProps =
  | 'div'
  | 'span'
  | 'p'
  | 'article'
  | 'section'
  | 'main'
  | 'nav'
  | 'aside'
  | 'ul'
  | 'ol'
  | 'li'
  | 'details'
  | 'summary'
  | 'dd'
  | 'dl'
  | 'dt';

// @public (undocumented)
export type Border = 'none' | 'base' | 'error' | 'warning' | 'selected';

// @public (undocumented)
export type BorderRadius =
  | 'none'
  | '2xs'
  | 'xs'
  | 'sm'
  | 'md'
  | 'lg'
  | 'xl'
  | '2xl';

// @public (undocumented)
export const Box: ForwardRefExoticComponent<
  BoxProps & RefAttributes<HTMLDivElement>
>;

// @public (undocumented)
export interface BoxProps extends UtilityProps {
  // (undocumented)
  as?: keyof JSX.IntrinsicElements;
  // (undocumented)
  children?: React.ReactNode;
  // (undocumented)
  className?: string;
  // (undocumented)
  style?: React.CSSProperties;
}

// @public (undocumented)
export type Breakpoint = 'xs' | 'sm' | 'md' | 'lg' | 'xl' | '2xl';

// @public (undocumented)
export const Button: React_2.ForwardRefExoticComponent<
  ButtonProps & React_2.RefAttributes<HTMLButtonElement>
>;

// @public
export interface ButtonProps {
  // (undocumented)
  children: React.ReactNode;
  // (undocumented)
  disabled?: boolean;
  // (undocumented)
  iconEnd?: IconNames;
  // (undocumented)
  iconStart?: IconNames;
  // (undocumented)
  size?: 'small' | 'medium' | Partial<Record<Breakpoint, 'small' | 'medium'>>;
  // (undocumented)
  variant?:
    | 'primary'
    | 'secondary'
    | 'tertiary'
    | Partial<Record<Breakpoint, 'primary' | 'secondary' | 'tertiary'>>;
}

// @public (undocumented)
export const Checkbox: React_2.ForwardRefExoticComponent<
  CheckboxProps & React_2.RefAttributes<HTMLButtonElement>
>;

// @public (undocumented)
export interface CheckboxProps {
  // (undocumented)
  checked?: boolean;
  // (undocumented)
  className?: string;
  // (undocumented)
  defaultChecked?: boolean;
  // (undocumented)
  disabled?: boolean;
  // (undocumented)
  label?: string;
  // (undocumented)
  name?: string;
  // (undocumented)
  onChange?: (checked: boolean) => void;
  // (undocumented)
  required?: boolean;
  // (undocumented)
  style?: React.CSSProperties;
  // (undocumented)
  value?: string;
}

// @public (undocumented)
export type Columns = 1 | 2 | 3 | 4 | 5 | 6 | 7 | 8 | 9 | 10 | 11 | 12 | 'auto';

// @public (undocumented)
export const Container: React_2.ForwardRefExoticComponent<
  ContainerProps & React_2.RefAttributes<HTMLDivElement>
>;

// @public (undocumented)
export interface ContainerProps {
  // (undocumented)
  children?: React.ReactNode;
  // (undocumented)
  className?: string;
  // (undocumented)
  marginBottom?: SpaceProps['marginBottom'];
  // (undocumented)
  marginTop?: SpaceProps['marginTop'];
  // (undocumented)
  marginY?: SpaceProps['marginY'];
  // (undocumented)
  paddingBottom?: SpaceProps['paddingBottom'];
  // (undocumented)
  paddingTop?: SpaceProps['paddingTop'];
  // (undocumented)
  paddingY?: SpaceProps['paddingY'];
  // (undocumented)
  style?: React.CSSProperties;
}

// @public (undocumented)
<<<<<<< HEAD
export type DisplayProps =
  | 'flex'
  | 'none'
  | 'inline'
  | 'block'
  | Partial<Record<Breakpoint, 'flex' | 'none' | 'inline' | 'block'>>;

// @public (undocumented)
export const Field: {
  Root: React_2.ForwardRefExoticComponent<
    Omit<Field_2.Root.Props & React_2.RefAttributes<HTMLDivElement>, 'ref'> &
      React_2.RefAttributes<HTMLDivElement>
  >;
  Label: React_2.ForwardRefExoticComponent<
    Omit<Field_2.Label.Props & React_2.RefAttributes<any>, 'ref'> &
      React_2.RefAttributes<any>
  >;
  Description: React_2.ForwardRefExoticComponent<
    Omit<
      Field_2.Description.Props & React_2.RefAttributes<HTMLParagraphElement>,
      'ref'
    > &
      React_2.RefAttributes<HTMLParagraphElement>
  >;
  Error: React_2.ForwardRefExoticComponent<
    Omit<Field_2.Error.Props & React_2.RefAttributes<HTMLDivElement>, 'ref'> &
      React_2.RefAttributes<HTMLDivElement>
  >;
  Validity: ({
    children,
    ...props
  }: React_2.ComponentPropsWithoutRef<
    typeof Field_2.Validity
  >) => React_2.JSX.Element;
};

// @public (undocumented)
export type FlexDirectionProps =
  | 'row'
  | 'column'
  | Partial<Record<Breakpoint, 'row' | 'column'>>;
=======
export type Display = 'none' | 'flex' | 'block' | 'inline';
>>>>>>> 23c19b97

// @public (undocumented)
export type FlexDirection = 'row' | 'column';

// @public (undocumented)
export type FlexWrap = 'wrap' | 'nowrap' | 'wrap-reverse';

// @public (undocumented)
export const Grid: ForwardRefExoticComponent<
  GridProps & RefAttributes<HTMLDivElement>
> & {
  Item: ForwardRefExoticComponent<
    GridItemProps & RefAttributes<HTMLDivElement>
  >;
};

// @public (undocumented)
export interface GridItemProps {
  // (undocumented)
  children: React.ReactNode;
  // (undocumented)
  className?: string;
  // (undocumented)
  colEnd?: UtilityProps['colEnd'];
  // (undocumented)
  colSpan?: UtilityProps['colSpan'];
  // (undocumented)
  colStart?: UtilityProps['colStart'];
  // (undocumented)
  rowSpan?: UtilityProps['rowSpan'];
  // (undocumented)
  style?: React.CSSProperties;
}

// @public (undocumented)
export interface GridProps extends SpaceProps {
  // (undocumented)
  children?: React.ReactNode;
  // (undocumented)
  className?: string;
  // (undocumented)
  columns?: UtilityProps['columns'];
  // (undocumented)
  gap?: UtilityProps['gap'];
  // (undocumented)
  style?: React.CSSProperties;
}

// @public (undocumented)
export const Icon: (props: IconProps) => React_2.JSX.Element;

// @public (undocumented)
export type IconMap = Partial<Record<IconNames, React.ComponentType>>;

// @public (undocumented)
export type IconNames =
  | 'arrowDown'
  | 'arrowLeft'
  | 'arrowRight'
  | 'arrowUp'
  | 'arrowDownCircle'
  | 'arrowLeftCircle'
  | 'arrowRightCircle'
  | 'arrowUpCircle'
  | 'check'
  | 'chevronDown'
  | 'chevronLeft'
  | 'chevronRight'
  | 'chevronUp'
  | 'cloud'
  | 'heart'
  | 'plus'
  | 'trash';

// @public (undocumented)
export type IconProps = {
  name: IconNames;
  size?: number;
};

// @public (undocumented)
export const Inline: ForwardRefExoticComponent<
  InlineProps & RefAttributes<HTMLElement>
>;

// @public (undocumented)
export interface InlineProps extends SpaceProps {
  // (undocumented)
  align?:
    | 'left'
    | 'center'
    | 'right'
    | Partial<Record<Breakpoint, 'left' | 'center' | 'right'>>;
  // (undocumented)
  alignY?:
    | 'top'
    | 'center'
    | 'bottom'
    | Partial<Record<Breakpoint, 'top' | 'center' | 'bottom'>>;
  // (undocumented)
  as?: AsProps;
  // (undocumented)
  children: React.ReactNode;
  // (undocumented)
  className?: string;
  // (undocumented)
  gap?: UtilityProps['gap'];
  // (undocumented)
  style?: React.CSSProperties;
}

// @public (undocumented)
<<<<<<< HEAD
export const Input: React_2.ForwardRefExoticComponent<
  Omit<Input_2.Props & React_2.RefAttributes<HTMLInputElement>, 'ref'> &
    React_2.RefAttributes<HTMLInputElement>
>;

// @public (undocumented)
export type JustifyContentProps =
=======
export type JustifyContent =
>>>>>>> 23c19b97
  | 'stretch'
  | 'start'
  | 'center'
  | 'end'
  | 'around'
  | 'between';

// @public (undocumented)
export type Space = 'none' | '2xs' | 'xs' | 'sm' | 'md' | 'lg' | 'xl' | '2xl';

// @public (undocumented)
export interface SpaceProps {
  // (undocumented)
  margin?: Space | Partial<Record<Breakpoint, Space>>;
  // (undocumented)
  marginBottom?: Space | Partial<Record<Breakpoint, Space>>;
  // (undocumented)
  marginLeft?: Space | Partial<Record<Breakpoint, Space>>;
  // (undocumented)
  marginRight?: Space | Partial<Record<Breakpoint, Space>>;
  // (undocumented)
  marginTop?: Space | Partial<Record<Breakpoint, Space>>;
  // (undocumented)
  marginX?: Space | Partial<Record<Breakpoint, Space>>;
  // (undocumented)
  marginY?: Space | Partial<Record<Breakpoint, Space>>;
  // (undocumented)
  padding?: Space | Partial<Record<Breakpoint, Space>>;
  // (undocumented)
  paddingBottom?: Space | Partial<Record<Breakpoint, Space>>;
  // (undocumented)
  paddingLeft?: Space | Partial<Record<Breakpoint, Space>>;
  // (undocumented)
  paddingRight?: Space | Partial<Record<Breakpoint, Space>>;
  // (undocumented)
  paddingTop?: Space | Partial<Record<Breakpoint, Space>>;
  // (undocumented)
  paddingX?: Space | Partial<Record<Breakpoint, Space>>;
  // (undocumented)
  paddingY?: Space | Partial<Record<Breakpoint, Space>>;
}

// @public (undocumented)
export const Stack: ForwardRefExoticComponent<
  StackProps & RefAttributes<HTMLDivElement>
>;

// @public (undocumented)
export interface StackProps extends SpaceProps {
  // (undocumented)
  align?:
    | 'left'
    | 'center'
    | 'right'
    | Partial<Record<Breakpoint, 'left' | 'center' | 'right'>>;
  // (undocumented)
  as?: AsProps;
  // (undocumented)
  children: React.ReactNode;
  // (undocumented)
  className?: string;
  // (undocumented)
  gap?: UtilityProps['gap'];
  // (undocumented)
  style?: React.CSSProperties;
}

// @public (undocumented)
export const Table: React_3.ForwardRefExoticComponent<
  React_3.HTMLAttributes<HTMLTableElement> &
    React_3.RefAttributes<HTMLTableElement>
>;

// @public (undocumented)
export const TableBody: React_3.ForwardRefExoticComponent<
  React_3.HTMLAttributes<HTMLTableSectionElement> &
    React_3.RefAttributes<HTMLTableSectionElement>
>;

// @public (undocumented)
export const TableCell: React_3.ForwardRefExoticComponent<
  React_3.TdHTMLAttributes<HTMLTableCellElement> &
    React_3.RefAttributes<HTMLTableCellElement>
>;

// @public (undocumented)
export const TableFooter: React_3.ForwardRefExoticComponent<
  React_3.HTMLAttributes<HTMLTableSectionElement> &
    React_3.RefAttributes<HTMLTableSectionElement>
>;

// @public (undocumented)
export const TableHead: React_3.ForwardRefExoticComponent<
  React_3.ThHTMLAttributes<HTMLTableCellElement> &
    React_3.RefAttributes<HTMLTableCellElement>
>;

// @public (undocumented)
export const TableHeader: React_3.ForwardRefExoticComponent<
  React_3.HTMLAttributes<HTMLTableSectionElement> &
    React_3.RefAttributes<HTMLTableSectionElement>
>;

// @public (undocumented)
export const TableRow: React_3.ForwardRefExoticComponent<
  React_3.HTMLAttributes<HTMLTableRowElement> &
    React_3.RefAttributes<HTMLTableRowElement>
>;

// @public (undocumented)
export interface UtilityProps extends SpaceProps {
  // (undocumented)
  alignItems?: AlignItems | Partial<Record<Breakpoint, AlignItems>>;
  // (undocumented)
  border?: Border | Partial<Record<Breakpoint, Border>>;
  // (undocumented)
  borderRadius?: BorderRadius | Partial<Record<Breakpoint, BorderRadius>>;
  // (undocumented)
  colEnd?: Columns | 'auto' | Partial<Record<Breakpoint, Columns | 'auto'>>;
  // (undocumented)
  colSpan?: Columns | 'full' | Partial<Record<Breakpoint, Columns | 'full'>>;
  // (undocumented)
  colStart?: Columns | 'auto' | Partial<Record<Breakpoint, Columns | 'auto'>>;
  // (undocumented)
  columns?: Columns | Partial<Record<Breakpoint, Columns>>;
  // (undocumented)
  display?: Display | Partial<Record<Breakpoint, Display>>;
  // (undocumented)
  flexDirection?: FlexDirection | Partial<Record<Breakpoint, FlexDirection>>;
  // (undocumented)
  flexWrap?: FlexWrap | Partial<Record<Breakpoint, FlexWrap>>;
  // (undocumented)
  gap?: Space | Partial<Record<Breakpoint, Space>>;
  // (undocumented)
  justifyContent?: JustifyContent | Partial<Record<Breakpoint, JustifyContent>>;
  // (undocumented)
  rowSpan?: Columns | 'full' | Partial<Record<Breakpoint, Columns | 'full'>>;
}
```<|MERGE_RESOLUTION|>--- conflicted
+++ resolved
@@ -5,9 +5,7 @@
 ```ts
 /// <reference types="react" />
 
-import { Field as Field_2 } from '@base-ui-components/react/field';
 import { ForwardRefExoticComponent } from 'react';
-import { Input as Input_2 } from '@base-ui-components/react/input';
 import { default as React_2 } from 'react';
 import * as React_3 from 'react';
 import { RefAttributes } from 'react';
@@ -153,51 +151,7 @@
 }
 
 // @public (undocumented)
-<<<<<<< HEAD
-export type DisplayProps =
-  | 'flex'
-  | 'none'
-  | 'inline'
-  | 'block'
-  | Partial<Record<Breakpoint, 'flex' | 'none' | 'inline' | 'block'>>;
-
-// @public (undocumented)
-export const Field: {
-  Root: React_2.ForwardRefExoticComponent<
-    Omit<Field_2.Root.Props & React_2.RefAttributes<HTMLDivElement>, 'ref'> &
-      React_2.RefAttributes<HTMLDivElement>
-  >;
-  Label: React_2.ForwardRefExoticComponent<
-    Omit<Field_2.Label.Props & React_2.RefAttributes<any>, 'ref'> &
-      React_2.RefAttributes<any>
-  >;
-  Description: React_2.ForwardRefExoticComponent<
-    Omit<
-      Field_2.Description.Props & React_2.RefAttributes<HTMLParagraphElement>,
-      'ref'
-    > &
-      React_2.RefAttributes<HTMLParagraphElement>
-  >;
-  Error: React_2.ForwardRefExoticComponent<
-    Omit<Field_2.Error.Props & React_2.RefAttributes<HTMLDivElement>, 'ref'> &
-      React_2.RefAttributes<HTMLDivElement>
-  >;
-  Validity: ({
-    children,
-    ...props
-  }: React_2.ComponentPropsWithoutRef<
-    typeof Field_2.Validity
-  >) => React_2.JSX.Element;
-};
-
-// @public (undocumented)
-export type FlexDirectionProps =
-  | 'row'
-  | 'column'
-  | Partial<Record<Breakpoint, 'row' | 'column'>>;
-=======
 export type Display = 'none' | 'flex' | 'block' | 'inline';
->>>>>>> 23c19b97
 
 // @public (undocumented)
 export type FlexDirection = 'row' | 'column';
@@ -310,17 +264,7 @@
 }
 
 // @public (undocumented)
-<<<<<<< HEAD
-export const Input: React_2.ForwardRefExoticComponent<
-  Omit<Input_2.Props & React_2.RefAttributes<HTMLInputElement>, 'ref'> &
-    React_2.RefAttributes<HTMLInputElement>
->;
-
-// @public (undocumented)
-export type JustifyContentProps =
-=======
 export type JustifyContent =
->>>>>>> 23c19b97
   | 'stretch'
   | 'start'
   | 'center'
